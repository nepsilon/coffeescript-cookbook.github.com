--- conflicted
+++ resolved
@@ -9,10 +9,7 @@
 
 * David Brady _ratgeyser@gmail.com_
 * John Ford _jwford@gmail.com_
-<<<<<<< HEAD
-=======
 * Steven Reid _steven @ reidnorthwest . com_
->>>>>>> 4cca3a3f
 * ...You! What are you waiting for? Check out the <a href="/contributing">contributing</a> section and get cracking!
 
 
