/* Minimal reset */

* {
	vertical-align: baseline;
	font-family: inherit;
	font-style: inherit;
	font-size: 100%;
	border: none;
	padding: 0;
	margin: 0;
}

/* Colors */

a, .header a:visited {
  color: #26ADE4;
  text-decoration: none;
}

a:hover {
  text-decoration: underline;
  text-shadow: 0 0 0 #DCEEF5;
}

hr {
  border-top: 1px solid #eee;
  margin: 21px 0 22px 0;
}

/* Layout (margins, padding) */

pre {
  padding: 22px;
  line-height: 22px;
  margin: 22px 0;
}

p, .header { margin-bottom: 22px; }

ul {
  list-style: none;
}

ul, ol {
  margin-left: 22px;
  margin-bottom: 22px;
}

/* Typography */

body {
  text-rendering: optimizeLegibility;
  color: #373837;
  font-family: Palatino, "Palatino Linotype", serif;
  text-shadow: 0 0 0 transparent;
<<<<<<< HEAD
  font-size: 16px;
  line-height: 22px;
  margin: 22px;
=======
  font-size: 14px;
  line-height: 20px;
  margin: 20px;
>>>>>>> de1e55c7
}

pre {
  font-family: Monaco, Monospace;
  font-size: 14px;
}

h1, h2, h3 {
  margin: 0;
  padding: 0;
}

h1 { font-size: 30px; line-height: 44px; }
h2 { font-size: 22px; line-height: 44px; }
h3 { font-size: 18px; line-height: 22px; }

/* Syntax Highlighting */
.highlight .hll { background-color: #ffffcc }
.highlight  { background: #f8f8f8; }
.highlight .c { color: #408080; font-style: italic } /* Comment */
.highlight .err { border: 1px solid #FF0000 } /* Error */
.highlight .k { color: #008000; font-weight: bold } /* Keyword */
.highlight .o { color: #666666 } /* Operator */
.highlight .cm { color: #408080; font-style: italic } /* Comment.Multiline */
.highlight .cp { color: #BC7A00 } /* Comment.Preproc */
.highlight .c1 { color: #408080; font-style: italic } /* Comment.Single */
.highlight .cs { color: #408080; font-style: italic } /* Comment.Special */
.highlight .gd { color: #A00000 } /* Generic.Deleted */
.highlight .ge { font-style: italic } /* Generic.Emph */
.highlight .gr { color: #FF0000 } /* Generic.Error */
.highlight .gh { color: #000080; font-weight: bold } /* Generic.Heading */
.highlight .gi { color: #00A000 } /* Generic.Inserted */
.highlight .go { color: #808080 } /* Generic.Output */
.highlight .gp { color: #000080; font-weight: bold } /* Generic.Prompt */
.highlight .gs { font-weight: bold } /* Generic.Strong */
.highlight .gu { color: #800080; font-weight: bold } /* Generic.Subheading */
.highlight .gt { color: #0040D0 } /* Generic.Traceback */
.highlight .kc { color: #008000; font-weight: bold } /* Keyword.Constant */
.highlight .kd { color: #008000; font-weight: bold } /* Keyword.Declaration */
.highlight .kn { color: #008000; font-weight: bold } /* Keyword.Namespace */
.highlight .kp { color: #008000 } /* Keyword.Pseudo */
.highlight .kr { color: #008000; font-weight: bold } /* Keyword.Reserved */
.highlight .kt { color: #B00040 } /* Keyword.Type */
.highlight .m { color: #666666 } /* Literal.Number */
.highlight .s { color: #BA2121 } /* Literal.String */
.highlight .na { color: #7D9029 } /* Name.Attribute */
.highlight .nb { color: #008000 } /* Name.Builtin */
.highlight .nc { color: #0000FF; font-weight: bold } /* Name.Class */
.highlight .no { color: #880000 } /* Name.Constant */
.highlight .nd { color: #AA22FF } /* Name.Decorator */
.highlight .ni { color: #999999; font-weight: bold } /* Name.Entity */
.highlight .ne { color: #D2413A; font-weight: bold } /* Name.Exception */
.highlight .nf { color: #0000FF } /* Name.Function */
.highlight .nl { color: #A0A000 } /* Name.Label */
.highlight .nn { color: #0000FF; font-weight: bold } /* Name.Namespace */
.highlight .nt { color: #008000; font-weight: bold } /* Name.Tag */
.highlight .nv { color: #19177C } /* Name.Variable */
.highlight .ow { color: #AA22FF; font-weight: bold } /* Operator.Word */
.highlight .w { color: #bbbbbb } /* Text.Whitespace */
.highlight .mf { color: #666666 } /* Literal.Number.Float */
.highlight .mh { color: #666666 } /* Literal.Number.Hex */
.highlight .mi { color: #666666 } /* Literal.Number.Integer */
.highlight .mo { color: #666666 } /* Literal.Number.Oct */
.highlight .sb { color: #BA2121 } /* Literal.String.Backtick */
.highlight .sc { color: #BA2121 } /* Literal.String.Char */
.highlight .sd { color: #BA2121; font-style: italic } /* Literal.String.Doc */
.highlight .s2 { color: #BA2121 } /* Literal.String.Double */
.highlight .se { color: #BB6622; font-weight: bold } /* Literal.String.Escape */
.highlight .sh { color: #BA2121 } /* Literal.String.Heredoc */
.highlight .si { color: #BB6688; font-weight: bold } /* Literal.String.Interpol */
.highlight .sx { color: #008000 } /* Literal.String.Other */
.highlight .sr { color: #BB6688 } /* Literal.String.Regex */
.highlight .s1 { color: #BA2121 } /* Literal.String.Single */
.highlight .ss { color: #19177C } /* Literal.String.Symbol */
.highlight .bp { color: #008000 } /* Name.Builtin.Pseudo */
.highlight .vc { color: #19177C } /* Name.Variable.Class */
.highlight .vg { color: #19177C } /* Name.Variable.Global */
.highlight .vi { color: #19177C } /* Name.Variable.Instance */
.highlight .il { color: #666666 } /* Literal.Number.Integer.Long */<|MERGE_RESOLUTION|>--- conflicted
+++ resolved
@@ -1,13 +1,13 @@
 /* Minimal reset */
 
 * {
-	vertical-align: baseline;
-	font-family: inherit;
-	font-style: inherit;
-	font-size: 100%;
-	border: none;
-	padding: 0;
-	margin: 0;
+  vertical-align: baseline;
+  font-family: inherit;
+  font-style: inherit;
+  font-size: 100%;
+  border: none;
+  padding: 0;
+  margin: 0;
 }
 
 /* Colors */
@@ -53,15 +53,9 @@
   color: #373837;
   font-family: Palatino, "Palatino Linotype", serif;
   text-shadow: 0 0 0 transparent;
-<<<<<<< HEAD
   font-size: 16px;
   line-height: 22px;
   margin: 22px;
-=======
-  font-size: 14px;
-  line-height: 20px;
-  margin: 20px;
->>>>>>> de1e55c7
 }
 
 pre {
